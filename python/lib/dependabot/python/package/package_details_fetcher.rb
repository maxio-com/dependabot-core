# typed: strict
# frozen_string_literal: true

require "json"
require "time"
require "cgi"
require "excon"
require "nokogiri"
require "sorbet-runtime"
require "dependabot/registry_client"
require "dependabot/python/name_normaliser"
require "dependabot/package/package_release"
require "dependabot/package/package_details"
require "dependabot/python/package/package_registry_finder"

# Stores metadata for a package, including all its available versions
module Dependabot
  module Python
    module Package
      CREDENTIALS_USERNAME = "username"
      CREDENTIALS_PASSWORD = "password"

      APPLICATION_JSON = "application/json"
      APPLICATION_TEXT = "text/html"
      CPYTHON = "cpython"
      PYTHON = "python"
      UNKNOWN = "unknown"

      MAIN_PYPI_INDEXES = %w(
        https://pypi.python.org/simple/
        https://pypi.org/simple/
      ).freeze
      VERSION_REGEX = /[0-9]+(?:\.[A-Za-z0-9\-_]+)*/

      class PackageDetailsFetcher
        extend T::Sig

        sig do
          params(
            dependency: Dependabot::Dependency,
            dependency_files: T::Array[Dependabot::DependencyFile],
            credentials: T::Array[Dependabot::Credential]
          ).void
        end
        def initialize(
          dependency:,
          dependency_files:,
          credentials:
        )
          @dependency          = dependency
          @dependency_files    = dependency_files
          @credentials         = credentials

          @registry_urls = T.let(nil, T.nilable(T::Array[String]))
        end

        sig { returns(Dependabot::Dependency) }
        attr_reader :dependency

        sig { returns(T::Array[T.untyped]) }
        attr_reader :dependency_files

        sig { returns(T::Array[T.untyped]) }
        attr_reader :credentials

        sig { returns(Dependabot::Package::PackageDetails) }
        def fetch
          package_releases = registry_urls
                             .select { |index_url| validate_index(index_url) } # Ensure only valid URLs
                             .flat_map do |index_url|
            fetch_from_registry(index_url) || [] # Ensure it always returns an array
            rescue Excon::Error::Timeout, Excon::Error::Socket
              raise if MAIN_PYPI_INDEXES.include?(index_url)

              raise PrivateSourceTimedOut, sanitized_url(index_url)
            rescue URI::InvalidURIError
              raise DependencyFileNotResolvable, "Invalid URL: #{sanitized_url(index_url)}"
          end

          Dependabot::Package::PackageDetails.new(
            dependency: dependency,
            releases: package_releases.reverse.uniq(&:version)
          )
        end

        private

        sig do
          params(index_url: String)
            .returns(T.nilable(T::Array[Dependabot::Package::PackageRelease]))
        end
        def fetch_from_registry(index_url)
          if Dependabot::Experiments.enabled?(:enable_cooldown_for_python)
            metadata = fetch_from_json_registry(index_url)

            return metadata if metadata&.any?

            Dependabot.logger.warn("No valid versions found via JSON API. Falling back to HTML.")
          end
          fetch_from_html_registry(index_url)
        rescue StandardError => e
          Dependabot.logger.warn("Unexpected error in JSON fetch: #{e.message}. Falling back to HTML.")
          fetch_from_html_registry(index_url)
        end

        # Example JSON Response Format:
        #
        # {
        #   "info": {
        #     "name": "requests",
        #     "summary": "Python HTTP for Humans.",
        #     "author": "Kenneth Reitz",
        #     "license": "Apache-2.0"
        #   },
        #   "releases": {
        #     "2.32.3": [
        #       {
        #         "filename": "requests-2.32.3-py3-none-any.whl",
        #         "version": "2.32.3",
        #         "requires_python": ">=3.8",
        #         "yanked": false,
        #         "url": "https://files.pythonhosted.org/packages/f9/9b/335f9764261e915ed497fcdeb11df5dfd6f7bf257d4a6a2a686d80da4d54/requests-2.32.3-py3-none-any.whl"
        #       },
        #       {
        #         "filename": "requests-2.32.3.tar.gz",
        #         "version": "2.32.3",
        #         "requires_python": ">=3.8",
        #         "yanked": false,
        #         "url": "https://files.pythonhosted.org/packages/63/70/2bf7780ad2d390a8d301ad0b550f1581eadbd9a20f896afe06353c2a2913/requests-2.32.3.tar.gz"
        #       }
        #     ],
        #     "2.27.0": [
        #       {
        #         "filename": "requests-2.27.0-py2.py3-none-any.whl",
        #         "version": "2.27.0",
        #         "requires_python": ">=2.7, !=3.0.*, !=3.1.*, !=3.2.*, !=3.3.*, !=3.4.*, !=3.5.*",
        #         "yanked": false,
        #         "url": "https://files.pythonhosted.org/packages/47/01/f420e7add78110940639a958e5af0e3f8e07a8a8b62049bac55ee117aa91/requests-2.27.0-py2.py3-none-any.whl"
        #       },
        #       {
        #         "filename": "requests-2.27.0.tar.gz",
        #         "version": "2.27.0",
        #         "requires_python": ">=2.7, !=3.0.*, !=3.1.*, !=3.2.*, !=3.3.*, !=3.4.*, !=3.5.*",
        #         "yanked": false,
        #         "url": "https://files.pythonhosted.org/packages/c0/e3/826e27b942352a74b656e8f58b4dc7ed9495ce2d4eeb498181167c615303/requests-2.27.0.tar.gz"
        #       }
        #     ]
        #   }
        # }
        sig do
          params(index_url: String)
            .returns(T.nilable(T::Array[Dependabot::Package::PackageRelease]))
        end
        def fetch_from_json_registry(index_url)
          json_url = index_url.sub(%r{/simple/?$}i, "/pypi/")

          Dependabot.logger.info(
            "Fetching release information from json registry at #{sanitized_url(json_url)} for #{dependency.name}"
          )

          response = registry_json_response_for_dependency(json_url)

          return nil unless response.status == 200

          begin
            data = JSON.parse(response.body)

            version_releases = data["releases"]

            releases = format_version_releases(version_releases)

            releases.sort_by(&:version).reverse
          rescue JSON::ParserError
            Dependabot.logger.warn("JSON parsing error for #{json_url}. Falling back to HTML.")
            nil
          rescue StandardError => e
            Dependabot.logger.warn("Unexpected error while fetching JSON data: #{e.message}.")
            nil
          end
        end

        # This URL points to the Simple Index API for the "requests" package on PyPI.
        # It provides an HTML listing of available package versions following PEP 503 (Simple Repository API).
        # The information found here is useful for dependency resolution and package version retrieval.
        #
        # ✅ Information available in the Simple Index:
        # - A list of package versions as anchor (`<a>`) elements.
        # - URLs to distribution files (e.g., `.tar.gz`, `.whl`).
        # - The `data-requires-python` attribute (if present) specifying the required Python version.
        # - An optional `data-yanked` attribute indicating a yanked (withdrawn) version.
        #
        # ❌ Information NOT available in the Simple Index:
        # - Release timestamps (upload time).
        # - File digests (hashes like SHA256, MD5).
        # - Package metadata such as description, author, or dependencies.
        # - Download statistics.
        # - Package type (`sdist` or `bdist_wheel`).
        #
        # To obtain full package metadata, use the PyPI JSON API:
        # - JSON API: https://pypi.org/pypi/requests/json
        #
        # More details: https://www.python.org/dev/peps/pep-0503/
        sig { params(index_url: String).returns(T::Array[Dependabot::Package::PackageRelease]) }
        def fetch_from_html_registry(index_url)
          Dependabot.logger.info(
            "Fetching release information from html registry at #{sanitized_url(index_url)} for #{dependency.name}"
          )
          index_response = registry_response_for_dependency(index_url)
          if index_response.status == 401 || index_response.status == 403
            registry_index_response = registry_index_response(index_url)

            if registry_index_response.status == 401 || registry_index_response.status == 403
              raise PrivateSourceAuthenticationFailure, sanitized_url(index_url)
            end
          end

          version_releases = extract_release_details_json_from_html(index_response.body)
          releases = format_version_releases(version_releases)

          releases.sort_by(&:version).reverse
        end

        sig do
          params(html_body: String)
            .returns(T::Hash[String, T::Array[T::Hash[String, T.untyped]]]) # Returns JSON-like format
        end
        def extract_release_details_json_from_html(html_body)
          doc = Nokogiri::HTML(html_body)

          releases = {}

          doc.css("a").each do |a_tag|
            details = version_details_from_link(a_tag.to_s)
            if details && details["version"]
              releases[details["version"]] ||= []
              releases[details["version"]] << details
            end
          end

          releases
        end

        # rubocop:disable Metrics/PerceivedComplexity
        sig do
          params(link: T.nilable(String))
            .returns(T.nilable(T::Hash[String, T.untyped]))
        end
        def version_details_from_link(link)
          return unless link

          doc = Nokogiri::XML(link)
          filename = doc.at_css("a")&.content
          url = doc.at_css("a")&.attributes&.fetch("href", nil)&.value

          return unless filename&.match?(name_regex) || url&.match?(name_regex)

          version = get_version_from_filename(filename)
          return unless version_class.correct?(version)

          {
            "version" => version,
            "requires_python" => requires_python_from_link(link),
            "yanked" => link.include?("data-yanked"),
            "url" => link
          }
        end
        # rubocop:enable Metrics/PerceivedComplexity

        sig do
          params(
            releases_json: T.nilable(T::Hash[String, T::Array[T::Hash[String, T.untyped]]])
          )
            .returns(T::Array[Dependabot::Package::PackageRelease])
        end
        def format_version_releases(releases_json)
          return [] unless releases_json

          releases_json.each_with_object([]) do |(version, release_data_array), versions|
            release_data = release_data_array.last

            next unless release_data

            release = format_version_release(version, release_data)

            next unless release

            versions << release
          end
        end

        sig do
          params(
            version: String,
            release_data: T::Hash[String, T.untyped]
          )
            .returns(T.nilable(Dependabot::Package::PackageRelease))
        end
        def format_version_release(version, release_data)
          upload_time = release_data["upload_time"]
          released_at = Time.parse(upload_time) if upload_time
          yanked = release_data["yanked"] || false
          yanked_reason = release_data["yanked_reason"]
          downloads = release_data["downloads"] || -1
          url = release_data["url"]
          package_type = release_data["packagetype"]
          language = package_language(
            python_version: release_data["python_version"],
            requires_python: release_data["requires_python"]
          )

          release = Dependabot::Package::PackageRelease.new(
            version: Dependabot::Python::Version.new(version),
            released_at: released_at,
            yanked: yanked,
            yanked_reason: yanked_reason,
            downloads: downloads,
            url: url,
            package_type: package_type,
            language: language
          )
          release
        end

        sig do
          params(
            python_version: T.nilable(String),
            requires_python: T.nilable(String)
          )
            .returns(T.nilable(Dependabot::Package::PackageLanguage))
        end
        def package_language(python_version:, requires_python:)
          # Extract language name and version
          language_name, language_version = convert_language_version(python_version)

          # Extract language requirement
          language_requirement = build_python_requirement(requires_python)

          return nil unless language_version || language_requirement

          # Return a Language object with all details
          Dependabot::Package::PackageLanguage.new(
            name: language_name,
            version: language_version,
            requirement: language_requirement
          )
        end

        sig { params(version: T.nilable(String)).returns([String, T.nilable(Dependabot::Version)]) }
        def convert_language_version(version)
          return ["python", nil] if version.nil? || version == "source"

          # Extract numeric parts dynamically (e.g., "cp37" -> "3.7", "py38" -> "3.8")
          extracted_version = version.scan(/\d+/).join(".")

          # Detect the language implementation
          language_name = if version.start_with?("cp")
                            "cpython" # CPython implementation
                          elsif version.start_with?("py")
                            "python" # General Python compatibility
                          else
                            "unknown" # Fallback for unknown cases
                          end

          # Ensure extracted version is valid before converting
          language_version =
            extracted_version.match?(/^\d+(\.\d+)*$/) ? Dependabot::Version.new(extracted_version) : nil

          Dependabot.logger.warn("Skipping invalid language_version: #{version.inspect}") if language_version.nil?

          [language_name, language_version]
        end

        sig { returns(T::Array[String]) }
        def registry_urls
          @registry_urls ||=
            Package::PackageRegistryFinder.new(
              dependency_files: dependency_files,
              credentials: credentials,
              dependency: dependency
            ).registry_urls
        end

        sig { returns(String) }
        def normalised_name
          NameNormaliser.normalise(dependency.name)
        end

        sig { params(json_url: String).returns(Excon::Response) }
        def registry_json_response_for_dependency(json_url)
          url = "#{json_url.chomp('/')}/#{@dependency.name}/json"
          Dependabot::RegistryClient.get(
            url: url,
            headers: { "Accept" => APPLICATION_JSON }
          )
        end

        sig { params(index_url: String).returns(Excon::Response) }
        def registry_response_for_dependency(index_url)
          Dependabot::RegistryClient.get(
            url: index_url + normalised_name + "/",
            headers: { "Accept" => APPLICATION_TEXT }
          )
        end

        sig { params(index_url: String).returns(Excon::Response) }
        def registry_index_response(index_url)
          Dependabot::RegistryClient.get(
            url: index_url,
            headers: { "Accept" => APPLICATION_TEXT }
          )
        end

        sig { params(filename: String).returns(T.nilable(String)) }
        def get_version_from_filename(filename)
          filename
            .gsub(/#{name_regex}-/i, "")
            .split(/-|\.tar\.|\.zip|\.whl/)
            .first
        end

        sig do
          params(req_string: T.nilable(String))
            .returns(T.nilable(Dependabot::Requirement))
        end
        def build_python_requirement(req_string)
          return nil unless req_string

          requirement_class.new(CGI.unescapeHTML(req_string))
        rescue Gem::Requirement::BadRequirementError
          nil
        end

        sig { params(link: String).returns(T.nilable(String)) }
        def requires_python_from_link(link)
          raw_value = Nokogiri::XML(link)
                              .at_css("a")
                              &.attribute("data-requires-python")
                              &.content

          return nil unless raw_value

          CGI.unescapeHTML(raw_value) # Decodes HTML entities like &gt;=3 → >=3
        end

        sig { returns(T.class_of(Dependabot::Version)) }
        def version_class
          dependency.version_class
        end

        sig { returns(T.class_of(Dependabot::Requirement)) }
        def requirement_class
          dependency.requirement_class
        end

        sig { params(index_url: String).returns(T::Hash[String, String]) }
        def auth_headers_for(index_url)
          credential = @credentials.find { |cred| cred["index-url"] == index_url }
          return {} unless credential

          { "Authorization" => "Basic #{Base64.strict_encode64(
            "#{credential[CREDENTIALS_USERNAME]}:#{credential[CREDENTIALS_PASSWORD]}"
          )}" }
        end

        sig { returns(Regexp) }
        def name_regex
          parts = normalised_name.split(/[\s_.-]/).map { |n| Regexp.quote(n) }
          /#{parts.join("[\s_.-]")}/i
        end

        sig { params(index_url: T.nilable(String)).returns(T::Boolean) }
        def validate_index(index_url)
          return false unless index_url

<<<<<<< HEAD
          return true if index_url.match?(URI::DEFAULT_PARSER.make_regexp)
=======
          return true if index_url.match?(URI::RFC2396_PARSER.regexp[:ABS_URI])
>>>>>>> 27b6abd6

          raise Dependabot::DependencyFileNotResolvable,
                "Invalid URL: #{sanitized_url(index_url)}"
        end

        sig { params(index_url: String).returns(String) }
        def sanitized_url(index_url)
          index_url.sub(%r{//([^/@]+)@}, "//redacted@")
        end
      end
    end
  end
end<|MERGE_RESOLUTION|>--- conflicted
+++ resolved
@@ -472,11 +472,7 @@
         def validate_index(index_url)
           return false unless index_url
 
-<<<<<<< HEAD
-          return true if index_url.match?(URI::DEFAULT_PARSER.make_regexp)
-=======
           return true if index_url.match?(URI::RFC2396_PARSER.regexp[:ABS_URI])
->>>>>>> 27b6abd6
 
           raise Dependabot::DependencyFileNotResolvable,
                 "Invalid URL: #{sanitized_url(index_url)}"
