--- conflicted
+++ resolved
@@ -614,7 +614,6 @@
   crack (1.0.0) sha256=c83aefdb428cdc7b66c7f287e488c796f055c0839e6e545fec2c7047743c4a49
   csv (3.3.0) sha256=0bbd1defdc31134abefed027a639b3723c2753862150f4c3ee61cab71b20d67d
   debug (1.9.2) sha256=48e026c0852c7a10c60263e2e527968308958e266231e36d64e3efcabec7e7fc
-<<<<<<< HEAD
   dependabot-bun (0.323.0)
   dependabot-bundler (0.323.0)
   dependabot-cargo (0.323.0)
@@ -643,34 +642,6 @@
   dependabot-terraform (0.323.0)
   dependabot-uv (0.323.0)
   dependabot-vcpkg (0.323.0)
-=======
-  dependabot-bun (0.324.1)
-  dependabot-bundler (0.324.1)
-  dependabot-cargo (0.324.1)
-  dependabot-common (0.324.1)
-  dependabot-composer (0.324.1)
-  dependabot-devcontainers (0.324.1)
-  dependabot-docker (0.324.1)
-  dependabot-docker_compose (0.324.1)
-  dependabot-dotnet_sdk (0.324.1)
-  dependabot-elm (0.324.1)
-  dependabot-git_submodules (0.324.1)
-  dependabot-github_actions (0.324.1)
-  dependabot-go_modules (0.324.1)
-  dependabot-gradle (0.324.1)
-  dependabot-helm (0.324.1)
-  dependabot-hex (0.324.1)
-  dependabot-maven (0.324.1)
-  dependabot-npm_and_yarn (0.324.1)
-  dependabot-pub (0.324.1)
-  dependabot-python (0.324.1)
-  dependabot-rust_toolchain (0.324.1)
-  dependabot-silent (0.324.1)
-  dependabot-swift (0.324.1)
-  dependabot-terraform (0.324.1)
-  dependabot-uv (0.324.1)
-  dependabot-vcpkg (0.324.1)
->>>>>>> f0e9083d
   diff-lcs (1.5.1) sha256=273223dfb40685548436d32b4733aa67351769c7dea621da7d9dd4813e63ddfe
   docile (1.4.0) sha256=5f1734bde23721245c20c3d723e76c104208e1aa01277a69901ce770f0ebb8d3
   docker_registry2 (1.18.2) sha256=2ace909110fbca29d69dd1cdec99f555024aa6f6577798638139c8e8e556910f
