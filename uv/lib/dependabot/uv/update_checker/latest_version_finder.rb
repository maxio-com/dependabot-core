# typed: strong
# frozen_string_literal: true

require "cgi"
require "excon"
require "nokogiri"
require "sorbet-runtime"

require "dependabot/dependency"
require "dependabot/uv/update_checker"
require "dependabot/update_checkers/version_filters"
require "dependabot/registry_client"
require "dependabot/uv/authed_url_builder"
require "dependabot/uv/name_normaliser"
require "dependabot/uv/package/package_registry_finder"
require "dependabot/uv/package/package_details_fetcher"
require "dependabot/package/package_latest_version_finder"

module Dependabot
  module Uv
    class UpdateChecker
      class LatestVersionFinder < Dependabot::Package::PackageLatestVersionFinder
        extend T::Sig

        sig do
          override.returns(T.nilable(Dependabot::Package::PackageDetails))
        end
        def package_details
          @package_details ||= Package::PackageDetailsFetcher.new(
            dependency: dependency,
            dependency_files: dependency_files,
            credentials: credentials
          ).fetch
        end

<<<<<<< HEAD
        def index_urls
          @index_urls ||=
            IndexFinder.new(
              dependency_files: dependency_files,
              credentials: credentials,
              dependency: dependency
            ).index_urls
        end

        def registry_response_for_dependency(index_url)
          Dependabot::RegistryClient.get(
            url: index_url + normalised_name + "/",
            headers: { "Accept" => "text/html" }
          )
        end

        def registry_index_response(index_url)
          Dependabot::RegistryClient.get(
            url: index_url,
            headers: { "Accept" => "text/html" }
          )
        end

        def ignore_requirements
          ignored_versions.flat_map { |req| requirement_class.requirements_array(req) }
        end

        def normalised_name
          NameNormaliser.normalise(dependency.name)
        end

        def name_regex
          parts = normalised_name.split(/[\s_.-]/).map { |n| Regexp.quote(n) }
          /#{parts.join("[\s_.-]")}/i
        end

        def version_class
          dependency.version_class
        end

        def requirement_class
          dependency.requirement_class
        end

        def validate_index(index_url)
          sanitized_url = index_url.gsub(%r{(?<=//).*(?=@)}, "redacted")

          return if index_url&.match?(URI::RFC2396_PARSER.regexp[:ABS_URI])

          raise Dependabot::DependencyFileNotResolvable,
                "Invalid URL: #{sanitized_url}"
=======
        sig { override.returns(T::Boolean) }
        def cooldown_enabled?
          Dependabot::Experiments.enabled?(:enable_cooldown_for_uv)
>>>>>>> 3275ce57
        end
      end
    end
  end
end<|MERGE_RESOLUTION|>--- conflicted
+++ resolved
@@ -33,63 +33,9 @@
           ).fetch
         end
 
-<<<<<<< HEAD
-        def index_urls
-          @index_urls ||=
-            IndexFinder.new(
-              dependency_files: dependency_files,
-              credentials: credentials,
-              dependency: dependency
-            ).index_urls
-        end
-
-        def registry_response_for_dependency(index_url)
-          Dependabot::RegistryClient.get(
-            url: index_url + normalised_name + "/",
-            headers: { "Accept" => "text/html" }
-          )
-        end
-
-        def registry_index_response(index_url)
-          Dependabot::RegistryClient.get(
-            url: index_url,
-            headers: { "Accept" => "text/html" }
-          )
-        end
-
-        def ignore_requirements
-          ignored_versions.flat_map { |req| requirement_class.requirements_array(req) }
-        end
-
-        def normalised_name
-          NameNormaliser.normalise(dependency.name)
-        end
-
-        def name_regex
-          parts = normalised_name.split(/[\s_.-]/).map { |n| Regexp.quote(n) }
-          /#{parts.join("[\s_.-]")}/i
-        end
-
-        def version_class
-          dependency.version_class
-        end
-
-        def requirement_class
-          dependency.requirement_class
-        end
-
-        def validate_index(index_url)
-          sanitized_url = index_url.gsub(%r{(?<=//).*(?=@)}, "redacted")
-
-          return if index_url&.match?(URI::RFC2396_PARSER.regexp[:ABS_URI])
-
-          raise Dependabot::DependencyFileNotResolvable,
-                "Invalid URL: #{sanitized_url}"
-=======
         sig { override.returns(T::Boolean) }
         def cooldown_enabled?
           Dependabot::Experiments.enabled?(:enable_cooldown_for_uv)
->>>>>>> 3275ce57
         end
       end
     end
